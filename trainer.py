--- conflicted
+++ resolved
@@ -142,13 +142,10 @@
     parser.add_argument("--tb_dir", type=str, default=None)
     parser.add_argument("--lr", type=float, default=0.0001)
     parser.add_argument("--embedding_dim", type=int, default=256)
-<<<<<<< HEAD
-    parser.add_argument("--hidden_dim", type=int, default=256)
-=======
     parser.add_argument("--cpu", action="store_true")
     parser.add_argument("--min_epochs", type=int, default=25)
     parser.add_argument("--max_epochs", type=int, default=100)
->>>>>>> a61681f3
+    parser.add_argument("--hidden_dim", type=int, default=256)
 
     args = parser.parse_args()
     return args
@@ -156,15 +153,10 @@
 
 def main(args):
     trainer = Trainer(args)
-<<<<<<< HEAD
-    for ep in range(10):
-        trainer.run_epoch(args)
-=======
     for ep in range(args.min_epochs):
         logger.info(f"Beginning epoch {ep}")
         trainer.run_epoch(args)
 
->>>>>>> a61681f3
 
 
 
